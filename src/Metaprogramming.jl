--- conflicted
+++ resolved
@@ -202,7 +202,6 @@
     make = idata[:make]
 
     # Here we define the InstrumentVISA subtype.
-<<<<<<< HEAD
     if !isdefined(md, typsym)
         eval(md, quote
             export $typsym
@@ -218,19 +217,6 @@
                 end
 
                 ($typsym)() = new()
-=======
-    eval(md, quote
-        export $typsym
-        type $typsym <: $sup
-            vi::(VISA.ViSession)
-            writeTerminator::AbstractString
-            ($typsym)(x) = begin
-                ins = new()
-                ins.vi = x
-                ins.writeTerminator = $term
-                ins[WriteTermCharEnable] = true
-                ins
->>>>>>> bd2e8469
             end
         end)
     end
