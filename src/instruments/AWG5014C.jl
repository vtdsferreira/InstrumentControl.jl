module AWG5014C
import Base: getindex, setindex!
import VISA
importall InstrumentControl         # All the stuff in InstrumentDefs, etc.

export InsAWG5014C

type WaveformInfo
    index::Int
    wvtype::Symbol
    length::Int
end

type InsAWG5014C <: InstrumentVISA
    vi::VISA.ViSession
    writeTerminator::AbstractString
    cache::Dict{AbstractString,WaveformInfo}

    InsAWG5014C(x) = begin
        ins = new()
        ins.vi = x
        ins.writeTerminator = "\n"
        ins[WriteTermCharEnable] = true
        cachewaveforms!(ins)
        ins
    end

end

returntype(::Type{Bool}) = (Int, Bool)
returntype(::Type{Real}) = (Float64, Float64)
returntype(::Type{Integer}) = (Int, Int)
fmt(v::Bool) = string(Int(v))
fmt(v) = string(v)

metadata = insjson(joinpath(Pkg.dir("InstrumentControl"),"deps/AWG5014C.json"))
generate_all(metadata)

## Exports
export allWaveforms

export AWG5014CData

export Normalization, WaveformType

export Amplitude
export ExtInputAddsToOutput
export SequenceWaveform
export WaitingForTrigger
export Waveform

export runapplication, applicationstate, validate
export load_awg_settings, save_awg_settings
export clearwaveforms, deletewaveform, newwaveform
export normalizewaveform, resamplewaveform
export waveformexists, waveformispredefined, cachewaveforms!
export waveform, waveformlength, waveformtimestamp, waveformtype
export pullfrom_awg, pushto_awg

export @allch

# We also export from the generate_properties statement.
const allWaveforms      = "ALL"

# Maximum number of bytes that may be sent using WLIS:WAV:DATA
"Maximum number of bytes that may be sent using the SCPI command WLIS:WAV:DATA."
const byteLimit         = 65e7

# IntWaveform values.
"""
Constant used for synthesizing/interpreting waveforms of integer type.
This represents the minimum value.
"""
const minimumValue      = 0x0000

"""
Constant used for synthesizing/interpreting waveforms of integer type.
This represents zero for a waveform.
"""
const offsetValue       = 0x1fff

"""
Constant used for synthesizing/interpreting waveforms of integer type.
This represents zero plus Vpp/2.
"""
const offsetPlusPPOver2 = 0x3ffe

"""
Constant used for synthesizing/interpreting waveforms of integer type.
This represents the maximum value (register size?).
"""
const maximumValue      = 0x3fff

"Type for storing waveform data (including markers) in Float32 format."
type AWG5014CData
    data::Array{Float32,1}
    marker1::Array{Bool,1}
    marker2::Array{Bool,1}
end

"Internal AWG code meaning no errors."
const noError = 0

"Exception dictionary mapping signed integers to error strings."
exceptions    = Dict(
         0   => "No error.",
        -222 => "Out of range.",
        -224 => "Not a power of 2.",
        -330 => "Diagnostic error.",
        -340 => "Calibration error.")

InstrumentException(ins::InsAWG5014C, r) = InstrumentException(ins, r, exceptions[r])

abstract Normalization     <: InstrumentProperty

"Waveform type may be integer or real."
abstract WaveformType      <: InstrumentProperty

code(ins::InsAWG5014C, ::Type{Normalization}, ::Type{Val{:None}}) = "NONE"
code(ins::InsAWG5014C, ::Type{Normalization}, ::Type{Val{:FullScale}}) = "FSC"
code(ins::InsAWG5014C, ::Type{Normalization}, ::Type{Val{:PreserveOffset}}) = "ZREF"

code(ins::InsAWG5014C, ::Type{WaveformType}, ::Type{Val{:IntWaveform}})  = "INT"
code(ins::InsAWG5014C, ::Type{WaveformType}, ::Type{Val{:RealWaveform}}) = "REAL"

function WaveformType(ins::InsAWG5014C, s::AbstractString)
    s == "INT" ? :IntWaveform : :RealWaveform
end

"""
Amplitude for a given channel.
"""
abstract Amplitude                <: InstrumentProperty

"""
Add the signal from an external input to the given channel output.
"""
abstract ExtInputAddsToOutput     <: InstrumentProperty

abstract SequenceWaveform         <: InstrumentProperty

"When inspected, will report if the instrument is waiting for a trigger."
abstract WaitingForTrigger        <: InstrumentProperty

"Name of a waveform loaded into a given channel."
abstract Waveform                 <: InstrumentProperty

"Configure the global analog output state of the AWG."
function setindex!(ins::InsAWG5014C, on::Bool, ::Type{Output})
    on ? write(ins, "AWGC:RUN") : write(ins, "AWGC:STOP")
end

"Inspect the global analog output state of the AWG."
function getindex(ins::InsAWG5014C, ::Type{Output})
    parse(ask(ins,"AWGC:RSTATE?")) > 0 ? true : false
end

"Inspect whether or not the instrument is waiting for a trigger."
function getindex(ins::InsAWG5014C, ::Type{WaitingForTrigger})
    parse(ask(ins,"AWGC:RSTATE?")) == 1 ? true : false
end

"""
Macro for performing an operation on every channel,
provided the channel is the last argument of the function to be called.

Example: `@allch awg[Waveform] = "*Sine10"`
"""
macro allch(x::Expr)
    myargs = []

    for ch in 1:4
        n = copy(x)
        push!(n.args[1].args,Int(ch))
        push!(myargs,n)
    end

    # esc forces evaluation of the expression in the macro's calling environment.
    esc(Expr(:block,myargs...))
end

function setindex!(ins::InsAWG5014C, name::AbstractString,
        ::Type{SequenceWaveform}, el::Integer, ch::Integer)

    length = ins[SequenceLength]
    @assert (1 <= ch <= 4) "Channel out of range."
    @assert (1 <= el <= length) "Element out of range."

    write(ins,string("SEQ:ELEM",el,":WAV",ch," ",quoted(name)))
end

function getindex(ins::InsAWG5014C, ::Type{SequenceWaveform},
        el::Integer, ch::Integer)

    length = ins[SequenceLength]
    @assert (1 <= ch <= 4) "Channel out of range."
    @assert (1 <= el <= length) "Element out of range."

    unquoted(ask(ins,string("SEQ:ELEM$(el):WAV$(ch)?")))
end

"Configure the waveform by name for a given channel."
function setindex!(ins::InsAWG5014C, name::AbstractString, ::Type{Waveform}, ch::Integer)
    @assert (1 <= ch <= 4) "Channel out of range."
    write(ins,string("SOUR",ch,":WAV ",quoted(name)))
end

"Inspect the waveform name for a given channel."
function getindex(ins::InsAWG5014C, ::Type{Waveform}, ch::Integer)
    @assert (1 <= ch <= 4) "Channel out of range."
    unquoted(ask(ins,string("SOUR",ch,":WAV?")))
end

# Set Vpp for a given channel between 0.05 V and 2 V.
"Configure Vpp for a given channel, between 0.05 V and 2 V."
function setindex!(ins::InsAWG5014C, ampl::Real, ::Type{Amplitude}, ch::Integer)
    @assert (0.05 <= ampl <= 2) "Amplitude out of range."
    @assert (1 <= ch <= 4) "Channel out of range."
    write(ins,string("SOUR",ch,":VOLT ",ampl))
end

"Inspect Vpp for a given channel."
function getindex(ins::InsAWG5014C, ::Type{Amplitude}, ch::Integer)
    @assert (1 <= ch <= 4) "Channel out of range."
    parse(ask(ins,string("SOUR",ch,":VOLT?")))
end

"""
Configure the sample rate in Hz between 10 MHz and 10 GHz.
Output rate = sample rate / number of points.
"""
function setindex!(ins::InsAWG5014C, rate::Real, ::Type{SampleRate})
    @assert (10e6 <= rate <= 10e9) "Sample rate out of range."
    write(ins,string("SOUR:FREQ ",rate))
end

"Get the sample rate in Hz. Output rate = sample rate / number of points."
function getindex(ins::InsAWG5014C, ::Type{SampleRate})
    parse(ask(ins,"SOUR:FREQ?"))
end

function runapplication(ins::InsAWG5014C, app::AbstractString)
    write(ins,"AWGC:APPL:RUN \""+app+"\"")
end

"Run an application, e.g. SerialXpress"
runapplication

function applicationstate(ins::InsAWG5014C, app::AbstractString)
    ask(ins,"AWGC:APPL:STAT? \""+app+"\"") == 0 ? false : true
end

"Is an application running?"
applicationstate

function load_awg_settings(ins::InsAWG5014C,filePath::AbstractString)
    write(ins,string("AWGC:SRES \"",filePath,"\""))
end

"Load an AWG settings file."
load_awg_settings

function save_awg_settings(ins::InsAWG5014C,filePath::AbstractString)
    write(ins,string("AWGC:SSAV \"",filePath,"\""))
end

"Save an AWG settings file."
save_awg_settings

function clearwaveforms(ins::InsAWG5014C, defercache=false)
    write(ins,"SOUR1:FUNC:USER \"\"")
    write(ins,"SOUR2:FUNC:USER \"\"")
    write(ins,"SOUR3:FUNC:USER \"\"")
    write(ins,"SOUR4:FUNC:USER \"\"")
    defercache || cachewaveforms!(ins)
end

"Clear waveforms from all channels."
clearwaveforms

<<<<<<< HEAD
function deletewaveform(ins::InsAWG5014C, name::ASCIIString, defercache=false)
=======
function deletewaveform(ins::InsAWG5014C, name::AbstractString)
>>>>>>> bd2e8469
    write(ins, "WLIS:WAV:DEL "*quoted(name))
    defercache || cachewaveforms!(ins)
    nothing
end

"Delete a waveform by name."
deletewaveform

<<<<<<< HEAD
function newwaveform(ins::InsAWG5014C, name::ASCIIString, numPoints::Integer,
    wvtype::Symbol; defercache=false)
=======
function newwaveform(ins::InsAWG5014C, name::AbstractString, numPoints::Integer, wvtype::Symbol)
>>>>>>> bd2e8469
    write(ins, "WLIS:WAV:NEW #,#,#",quoted(name),
        string(numPoints), code(ins, WaveformType, Val{wvtype}))
    defercache || cachewaveforms!(ins)
    nothing
end

"Create a new waveform by name, number of points, and waveform type."
newwaveform

function normalizewaveform(ins::InsAWG5014C, name::AbstractString, norm::Symbol)
    write(ins, "WLIS:WAV:NORM "*quoted(name)*","*code(ins, Normalization, Val{norm}))
end

"Normalize a waveform."
normalizewaveform

function resamplewaveform(ins::InsAWG5014C, name::AbstractString, points::Integer)
    write(ins, "WLIS:WAV:RESA "*quoted(name)*","*string(points))
    ins.cache[name].length = points
end

"Resample a waveform."
resamplewaveform

"Does a waveform identified by `name` exist?"
<<<<<<< HEAD
waveformexists(ins::InsAWG5014C, name::ASCIIString) = name in keys(ins.cache)

function cachewaveforms!(ins::InsAWG5014C)
    names = [waveformname(ins,i) for i in 1:ins[WavelistLength]]
    ins.cache = Dict(
        map(x->(x[2],
                WaveformInfo(x[1],
                             waveformtype(ins,x[2],usecache=false),
                             waveformlength(ins,x[2],usecache=false))
                ),
        enumerate(names)))
    nothing
end

"Returns whether or not a waveform is predefined (comes with instrument)."
function waveformispredefined(ins::InsAWG5014C, name::ASCIIString)
    # Bool(parse(ask(ins,"WLIST:WAV:PRED? "*quoted(name))))
    name[1] == '*'
end

"Returns the length of a waveform."
function waveformlength(ins::InsAWG5014C, name::ASCIIString; usecache=true)
    if usecache
        ins.cache[name].length
    else
        parse(ask(ins, "WLIST:WAV:LENG? "*quoted(name)))::Int
    end
=======
function waveformexists(ins::InsAWG5014C, name::AbstractString)
    for i in 1:ins[WavelistLength]
        if (name == waveformname(ins,i))
            return true
        end
    end

    return false
end

"Returns whether or not a waveform is predefined (comes with instrument)."
function waveformispredefined(ins::InsAWG5014C, name::AbstractString)
    Bool(parse(ask(ins,"WLIST:WAV:PRED? "*quoted(name))))
end

"Returns the length of a waveform."
function waveformlength(ins::InsAWG5014C, name::AbstractString)
    parse(ask(ins, "WLIST:WAV:LENG? "*quoted(name)))
>>>>>>> bd2e8469
end

"""
Uses Julia style indexing (begins at 1) to retrieve the name of a waveform
from the waveform list.
"""
function waveformname(ins::InsAWG5014C, num::Integer)
    strip(ask(ins, "WLIST:NAME? "*string(num-1)),'"')
end

"Return the timestamp for when a waveform was last updated."
function waveformtimestamp(ins::InsAWG5014C, name::AbstractString)
    unquoted(ask(ins,"WLIS:WAV:TST? "*quoted(name)))
end

"""
Returns the type of the waveform. The AWG hardware
ultimately uses an `IntWaveform` but `RealWaveform` is more convenient.
"""
<<<<<<< HEAD
function waveformtype(ins::InsAWG5014C, name::ASCIIString; usecache=true)
    if usecache
        ins.cache[name].wvtype
    else
        WaveformType(ins, ask(ins,"WLIS:WAV:TYPE? "*quoted(name)))
    end
end

function pushto_awg(ins::InsAWG5014C, name::ASCIIString,
        awgData::AWG5014CData, wvType::Symbol; resampleOk::Bool=true)
=======
function waveformtype(ins::InsAWG5014C, name::AbstractString)
    WaveformType(ins, ask(ins,"WLIS:WAV:TYPE? "*quoted(name)))
end

function pushto_awg(ins::InsAWG5014C, name::AbstractString,
        awgData::AWG5014CData, wvType::Symbol, resampleOk::Bool=false)
>>>>>>> bd2e8469

    # First validate the awgData
    validate(awgData, wvType)

    # If the waveform does not exist, create it
    if !waveformexists(ins,name)
        newwaveform(ins,name,length(awgData.data),wvType)
    else
        # Otherwise, do some checks.
        # First, is it predefined?
        if waveformispredefined(ins,name)
            error("Cannot overwrite predefined waveform.")
        end

        # Is the type different than requested?
        # We are unable to modify an existing waveform's type, so the best thing to do is bail.
        if !(waveformtype(ins,name) == wvType)
            error("Existing waveform type differs. If you insist on this type, you need to delete the waveform first, with possible consequences for sequencing.")
        end

        # Is the waveform the wrong length?
        if length(awgData.data) != waveformlength(ins,name)
            if resampleOk
                resamplewaveform(ins, name, length(awgData.data))
            else
                error("Existing waveform length differs.")
            end
        end
    end

    pushlowlevel(ins,name,awgData,Val{wvType})

end

"Push waveform data to the AWG, performing checks and generating errors as appropriate."
pushto_awg

function pushlowlevel(ins::InsAWG5014C, name::AbstractString,
        awgData::AWG5014CData, wvType::Type{Val{:RealWaveform}})
    buf = IOBuffer()
    for i in 1:length(awgData.data)
        # AWG wants little endian data
        write(buf, htol(awgData.data[i]))
        # Write marker bits
        write(buf, UInt8(awgData.marker1[i]) << 6 | UInt8(awgData.marker2[i]) << 7)
    end
    binblockwrite(ins, "WLIST:WAV:DATA "*quoted(name)*",",takebuf_array(buf))
end

function pushlowlevel(ins::InsAWG5014C, name::AbstractString,
        awgData::AWG5014CData, wvType::Type{Val{:IntWaveform}})
    buf = IOBuffer()
    for i in 1:length(awgData.data)
        value = (awgData.data)[i]
        value = (value+1.0)/2.0         # now it is in the range [0.0, 1.0]
        value = UInt16(round(value*offsetPlusPPOver2))  # now it is in the valid integer range
        value = value | (UInt16(awgData.marker1[i]) << 14)  # set marker bit 1
        value = value | (UInt16(awgData.marker2[i]) << 15)  # set marker bit 2 too
        write(buf, htol(value))    # make sure we send little endian
    end
    binblockwrite(ins, "WLIST:WAV:DATA "*quoted(name)*",",takebuf_array(buf))
end

"Takes care of the dirty work in pushing the data to the AWG."
pushlowlevel

function validate(awgData::AWG5014CData, wvType::Symbol)
    # Length checks
    if (length(awgData.data) != length(awgData.marker1) != length(awgData.marker2))
        error("Data and marker lengths are not the same.")
    end

    nb = nbytes(Val{wvType})
    if (length(awgData.data) * nb > byteLimit)
        if (length(awgData.data) * 2 <= byteLimit)
            error("Too many bytes for a `RealWaveform`. However, an `IntWaveform` would work.")
        else
            error("Too many bytes to send. You may be able to use another protocol (not implemented).")
        end
    end

    # Integrity checks
    if ((cummax(awgData.data))[end] > 1.0 || (cummin(awgData.data))[end] < -1.0)
        error("Data should be within range [-1.0, 1.0]")
    end
end

"Validates data to be pushed to the AWG to check for internal consistency
and appropriate range."
validate

nbytes(::Type{Val{:RealWaveform}}) = 5
nbytes(::Type{Val{:IntWaveform}})  = 2

"Returns the number of bytes per sample for a a given waveform type."
nbytes

function pullfrom_awg(ins::InsAWG5014C, name::AbstractString)

    if !waveformexists(ins,name)
        error("Waveform does not exist.")
    end

    typ = waveformtype(ins, name)
    pulllowlevel(ins,name,Val{typ})

end

"Pull data from the AWG, performing checks and generating errors as appropriate."
pullfrom_awg

function pulllowlevel(ins::InsAWG5014C, name::AbstractString, ::Type{Val{:RealWaveform}})

    len = waveformlength(ins, name)

    write(ins,"WLIST:WAV:DATA? "*quoted(name))
    io = binblockreadavailable(ins)

    samples = Int(floor((io.size-(io.ptr-1))/5.))

    amp =  Vector{Float32}(samples)
    marker1 = Vector{Bool}(samples)
    marker2 = Vector{Bool}(samples)

    for i=1:samples
        amp[i] = ltoh(read(io,Float32))
        markers = read(io,UInt8)
        marker1[i] = Bool((markers >> 6) & UInt8(1))
        marker2[i] = Bool((markers >> 7) & UInt8(1))
    end

    AWG5014CData(amp,marker1,marker2)
end

function pulllowlevel(ins::InsAWG5014C, name::AbstractString, ::Type{Val{:IntWaveform}})

    len = waveformlength(ins, name)

    write(ins,"WLIST:WAV:DATA? "*quoted(name))
    io = binblockreadavailable(ins)

    # Handle pesky terminators.
    #
    # The logic here is that the binblock *may* end in \r, \n, or \r\n.
    # This seems to depend on the communication protocol, e.g. INSTR vs SOCKET.
    #
    # So we just assume an extra byte is a terminator, but explicitly check if
    # we have two extra bytes, in which case we throw that out.

    pointer = io.ptr
    seek(io,io.size-2)
    finalTwo = ltoh(read(io,UInt16))
    seek(io,pointer-1)
    samples = Int(floor((io.size-(io.ptr-1))/2.))

    if (finalTwo == 0x0a0d) # this just means the last two characters were \r\n
        samples -= 1
    end

    amp =  Vector{Float32}(samples)
    marker1 = Vector{Bool}(samples)
    marker2 = Vector{Bool}(samples)

    for i = 1:samples
        sample = ltoh(read(io,UInt16))
        marker1[i] = Bool((sample >> 14) & UInt16(1))
        marker2[i] = Bool((sample >> 15) & UInt16(1))
        sample = sample & maximumValue
        amp[i] = Float32((sample/offsetPlusPPOver2)*2.0 - 1.0)
    end

    AWG5014CData(amp,marker1,marker2)
end

"Takes care of the dirty work in pulling data from the AWG."
pulllowlevel

end<|MERGE_RESOLUTION|>--- conflicted
+++ resolved
@@ -278,11 +278,7 @@
 "Clear waveforms from all channels."
 clearwaveforms
 
-<<<<<<< HEAD
 function deletewaveform(ins::InsAWG5014C, name::ASCIIString, defercache=false)
-=======
-function deletewaveform(ins::InsAWG5014C, name::AbstractString)
->>>>>>> bd2e8469
     write(ins, "WLIS:WAV:DEL "*quoted(name))
     defercache || cachewaveforms!(ins)
     nothing
@@ -291,12 +287,8 @@
 "Delete a waveform by name."
 deletewaveform
 
-<<<<<<< HEAD
 function newwaveform(ins::InsAWG5014C, name::ASCIIString, numPoints::Integer,
     wvtype::Symbol; defercache=false)
-=======
-function newwaveform(ins::InsAWG5014C, name::AbstractString, numPoints::Integer, wvtype::Symbol)
->>>>>>> bd2e8469
     write(ins, "WLIS:WAV:NEW #,#,#",quoted(name),
         string(numPoints), code(ins, WaveformType, Val{wvtype}))
     defercache || cachewaveforms!(ins)
@@ -322,7 +314,6 @@
 resamplewaveform
 
 "Does a waveform identified by `name` exist?"
-<<<<<<< HEAD
 waveformexists(ins::InsAWG5014C, name::ASCIIString) = name in keys(ins.cache)
 
 function cachewaveforms!(ins::InsAWG5014C)
@@ -350,26 +341,6 @@
     else
         parse(ask(ins, "WLIST:WAV:LENG? "*quoted(name)))::Int
     end
-=======
-function waveformexists(ins::InsAWG5014C, name::AbstractString)
-    for i in 1:ins[WavelistLength]
-        if (name == waveformname(ins,i))
-            return true
-        end
-    end
-
-    return false
-end
-
-"Returns whether or not a waveform is predefined (comes with instrument)."
-function waveformispredefined(ins::InsAWG5014C, name::AbstractString)
-    Bool(parse(ask(ins,"WLIST:WAV:PRED? "*quoted(name))))
-end
-
-"Returns the length of a waveform."
-function waveformlength(ins::InsAWG5014C, name::AbstractString)
-    parse(ask(ins, "WLIST:WAV:LENG? "*quoted(name)))
->>>>>>> bd2e8469
 end
 
 """
@@ -389,7 +360,6 @@
 Returns the type of the waveform. The AWG hardware
 ultimately uses an `IntWaveform` but `RealWaveform` is more convenient.
 """
-<<<<<<< HEAD
 function waveformtype(ins::InsAWG5014C, name::ASCIIString; usecache=true)
     if usecache
         ins.cache[name].wvtype
@@ -400,14 +370,6 @@
 
 function pushto_awg(ins::InsAWG5014C, name::ASCIIString,
         awgData::AWG5014CData, wvType::Symbol; resampleOk::Bool=true)
-=======
-function waveformtype(ins::InsAWG5014C, name::AbstractString)
-    WaveformType(ins, ask(ins,"WLIS:WAV:TYPE? "*quoted(name)))
-end
-
-function pushto_awg(ins::InsAWG5014C, name::AbstractString,
-        awgData::AWG5014CData, wvType::Symbol, resampleOk::Bool=false)
->>>>>>> bd2e8469
 
     # First validate the awgData
     validate(awgData, wvType)
