export sweep, eta, status, progress, abort!, prune!, jobs, result
export reconstruct
using Base.Cartesian, JLD
using AxisArrays
import AxisArrays: axes
import Base.Cartesian.inlineanonymous
import Base: show, isless, getindex, push!, length, eta
import DataStructures: PriorityQueue, enqueue!, dequeue!, peek

# Priorities for sweep jobs
const NEVER = -1
const LOW = 0
const NORMAL = 5
const HIGH = 10

"""
```
<<<<<<< HEAD
struct Sweep
=======
mutable struct Sweep
>>>>>>> d283ff5e
    dep::Response
    indep::Tuple{Tuple{Stimulus, AbstractVector}}
    result::AxisArray
    Sweep(a,b) = new(a,b)
    Sweep(a,b,c) = new(a,b,c)
end
```

Object representing a sweep; which will contain information on stimuli sent to
the instruments, information on what kind of response we will be measuring, and
the numerical data obtained from the measurement. `dep` (short for dependent) is
a [`Response`](@ref) that will be measured. `indep` is a tuple of [`Stimulus`](@ref)
objects and the values they will be sourced over. `result` is the result array of
the sweep, which need not be provided at the time the `Sweep` object is created.
"""
mutable struct Sweep
    dep::Response
    indep::Vector{Tuple{Stimulus, AbstractVector}}
    result::AxisArray
    Sweep(a,b) = new(a,b) #inner constructor to create object without initializing result array
    Sweep(a,b,c) = new(a,b,c)
end

@enum SweepStatus Waiting Running Aborted Done

"""
```
@enum SweepStatus Waiting Running Aborted Done
```

Sweep statuses are represented with an enum for performance and code readibility

```jldoctest
julia> InstrumentControl.SweepStatus
Enum InstrumentControl.SweepStatus:
Waiting = 0
Running = 1
Aborted = 2
Done = 3
```
"""
SweepStatus

"""
```
mutable struct SweepJob
    sweep::Sweep
    priority::Int
    job_id::Int
    status::Channel{SweepStatus}
    progress::Channel{Float64}
    whensub::DateTime
    username::String
    notifications::Bool
end
```

Object representing a "sweep job." While a sweep object has all information
related to the actual measurement, we would like to have some metadata associated
with each sweep oject for the purposes of queueing multiple different sweeps,
automatic scheduling of sweeps in a queue, logging of information, etc. For this
purpose, we create a `SweepJob` type to hold together the sweep and all metadata
associated with it.

A `SweepJob` object holds a [`InstrumentControl.Sweep`](@ref) ] `sweep` object.
`priority` is an `Int` from 0 to `typemax(Int)`, inclusive, and is used to
prioritize the next sweep in a queue (with multiple sweeps) to be run. It is
typically one of the following:

- `HIGH == 10`
- `NORMAL == 5`
- `LOW == 0`

<<<<<<< HEAD
`job_id` is used as the reference to the sweep job in the ICdatabase, and in the
jobs queue. When a new sweep is requested, and the corresponding `SweepJob`` object
is made, an appropriate job_id is requested from the ICdatabase and is automatically
assigned to the job object. The job is then automatically submitted to the
queue with this job_id as it's identifier and Handle.

`status` is a channel that holds the status of a job (Waiting,Running,Aborted,Done),
and is used for interstask communcations for operations on jobs such as starting
the job, aborting the job, queueing the job, etc, as well communication with
ICDatabase. For example: a change in status of a job to "Done" or "Aborted"
prompts the job status to be updated in the ICDatabase; or, once a queued sweep is
next in line to be run, the queue changes the sweep job's status from "Waiting"
to "Running", which then automatically prompts the queued sweep to be started.

`progress` is a channel to track the progress of a sweep job; the progress is
calculated as a sweep is run, and the number is put into this channel. The rest
of the fields are metadata for logging purposes: `whensub` is when the `Sweep`
was created, `whenstart` is when the `Sweep` was initially run. `username` is who
submitted the sweep job. If `notifications` is true, status updates are sent out
if possible. These metadata are logged in the database set up by ICDataServer with
which InstrumentControl interacts with
=======
`status` and `progress` are channels for intertask communication about the
status and progress of the sweep. `whensub` is when the `Sweep` was created,
`whenstart` is when the `Sweep` was initially run. `username` is who submitted
the sweep job. If `notifications` is true, status updates are sent out if
possible.
>>>>>>> d283ff5e
"""
mutable struct SweepJob
    sweep::Sweep
    priority::Int
    job_id::Int
    status::Channel{SweepStatus}
    progress::Channel{Float64}
    whensub::DateTime
    whenstart::DateTime
    username::String
    notifications::Bool
end

"""
    SweepJob(dep, indeps; priority=NORMAL_PRIORITY, username=confd["username"],
        notifications=confd["notifications"])
Initializes a `SweepJob` object given the arguments to initialize it's `Sweep`
object: `dep` and `indeps`. For initialization, the standard priority is "NORMAL",
the standard status is "Waiting." and progress is set to 0.  Until interaction
with the database, `job_id` is set to zero,  and `whenstart` is temporarily
(and inaccurately) set to `whensub`.
"""
function SweepJob(dep, indeps;
        priority=NORMAL, username=confd["username"], notifications=confd["notifications"])
    priority < 0 && error("priority must be greater than zero.")
    dt = now()
    sj = SweepJob(Sweep(dep, [indeps...]), priority, 0, Channel{SweepStatus}(1),
    Channel{Float64}(1), dt, dt, username, notifications)
    put!(sj.status, Waiting)
    put!(sj.progress, 0.0)
    sj
end

"""
    eta(x::SweepJob)
Return the estimated time of completion for sweep job `x`. It estimates this time
by first calculating the amount of time passed from when the job was submitted to
the time the function is called, and then calculating the ETA based on the current
progress of the job and this passed time
"""
function eta(x::SweepJob)
    if status(x) == Waiting # Check if job has started
        error("job has not started yet.")
    end
    # Check if job has finished
    if progress(x) == 1.0
        error("job finished already.")
    end
    interval = Dates.datetime2unix(now())-Dates.datetime2unix(x.whenstart)
    interval /= progress(x)
    Dates.Millisecond(round(interval*1000.0)) + x.whenstart
end

"""
    status(x::SweepJob)
Return the sweep job status.
"""
function status(x::SweepJob)
    isready(x.status) || error("status unavailable.")
    fetch(x.status)
end

"""
    progress(x::SweepJob)
Returns the sweep job progress, a `Float64` between 0 and 1 (inclusive).
"""
function progress(x::SweepJob)
    isready(x.progress) || error("progress unavailable.")
    fetch(x.progress)
end

"""
    result(sj::SweepJob)
Returns the result array of a sweep job `sj`. Throws an error if the result array
has not yet been initialized.
"""
function result(sj::SweepJob)
    if isdefined(sj.sweep, :result)
        sj.sweep.result
    else
        error("result array has not yet been initialized.")
    end
end

function archive_result(sj::SweepJob)
    # We assume that the sweep result is an AxisArray.
    # For our archived data we do not save an AxisArray but rather split it
    # apart into pieces that can be reassembled later. We do this to secure
    # future compatibility in case the definition of an AxisArray changes.
    # We can always reconstruct the axis array later.
    if isdefined(sj.sweep, :result)
        axarray = sj.sweep.result
        archive = Dict{String,Any}("data" => axarray.data)
        firstdim = ndims(axarray) - length(sj.sweep.indep)
        for (i,ax) in enumerate(axes(axarray))
            archive["axis$(i)_$(axisname(ax))"] = ax.val
        end
        for (i, (s,a)) in enumerate(sj.sweep.indep)
            archive["desc$(i+firstdim)"] = axislabel(s)
        end

        try
            dpath = joinpath(confd["archivepath"], "$(Date(sj.whensub))")
            if !isdir(dpath)
                mkdir(dpath)
            end
            save(joinpath(dpath, "$(sj.job_id).jld"), archive)
        catch e
            warn("could not save data!")
            rethrow(e)
        end
    end
end

# overloading of isless method for PriorityQueue sorting, the PriorityQueue
# object it uses this function to sort it's keys
function isless(a::SweepJob, b::SweepJob)
    ap, bp = a.priority, b.priority
    isless(ap, bp) ||
        (ap == bp && isless(b.whensub, a.whensub))
end

#overloading of show method for easy display of important job parameters
function show(io::IO, s::SweepJob)
    progstr = @sprintf "%0.2f" progress(s)*100
    progstr *= "%"
    progstr = repeat(" ", 7-length(progstr))*progstr

    st = status(s)
    ststr = if st == Waiting
        "⌛"
    elseif st == Aborted
        "☠"
    elseif st == Running
        "🏃"
    else#if st == Done
        "🏁"
    end
    prstr = ifelse(s.priority == -1, "[----]", "[⚖  $(s.priority)]")
    println(io, "[$(ststr)  $(progstr)] $(prstr) $(s.whensub)")
end

"""
<<<<<<< HEAD
    type SweepJobQueue ... end
A queue responsible for prioritizing sweeps and executing them accordingly. The
queue holds `SweepJob` objects, and "indexes" them according to their job number.
It prioritizes jobs based on their priorities; for equal priority values, the job
submitted earlier takes precedent. This queue holds sweep jobs where the jobs
are "indexed" by their job_id, and the jobs are `SweepJob` objects. The queue
keeps track of which job is running (if any) by it's running_id `Channel`. The
queue keeps track of the last finished job by the last_finished_id channel, for
easy access to the data of the last finished job. Other fields are used for
intertask communication.

When a `SweepJobQueue` is created, two tasks are initialized. One task manages
job updates, the other task is responsible for starting jobs; the former task
executes the `job_updater` function, the latter task executes the `job_starter`
function. Both functions execute infinite while loops, therefore they never end.

When the job starter task is notified with the `trystart::Condition` object in
the `SweepJobQueue` object, it will find the highest priority job in the queue.
Then, if a job is not running, if the prioritized job is waiting,
and if the prioritized job is runnable (the priority may be "never"), then the
job is started. The database is updated asynchronously to reflect the new job,
the queue's `running_id` is changed to the job's id, and the job's status is
changed to "Running"

The job updater task tries to take a `SweepJob` from `update_channel`, the unbuffered
job `Channel` of the `SweepJobQueue` object. The task is blocked until a job is
put into the channel. Once a job arrives, provided the job has finished or has
been aborted, the database is asynchronously updated, the job is marked as no longer
running (by updating the running_id and last_finished_id channels), the sweep result
is asynchronously saved to disk, and finally the job starter task is notified
through the queue's trystart Condition object. The job updater task loops around
and waits for another job to arrive at its channel.
"""
mutable struct SweepJobQueue
    #PriorityQueue is essentially a glorified dictionary with built-in functionality
    #for sorting of keys
=======
    mutable struct SweepJobQueue ... end
A queue responsible for prioritizing sweeps and executing them accordingly.

When a `SweepJobQueue` is created, two tasks are initialized. One task manages job updates,
the other task is responsible for starting jobs.

When the job starter task is notified with the `trystart::Condition` object, it will look
at one of the jobs with highest priority, get its status, and then check the sweep job queue
to see if a job is running. If a job is not running, and if the prioritized job is waiting,
and if the prioritized job is runnable (the priority may be "never"), then the job is started.
The database is updated asynchronously to reflect the new job. The job starter task will
receive notifications from the job updater task, or when a new job is pushed to the sweep
job queue.

The job updater task tries to take a `SweepJob` from an unbuffered `Channel`. This blocks
until a job is put into the channel. Once a job arrives, provided the job has finished
or has been aborted, the database is asynchronously updated, the job is marked as no longer
running, the sweep is asynchronously saved to disk, and finally the job starter task is
notified. The job updater task loops around and waits for another job to arrive at its
channel.
"""
mutable struct SweepJobQueue
>>>>>>> d283ff5e
    q::PriorityQueue{Int,SweepJob,
        Base.Order.ReverseOrdering{Base.Order.ForwardOrdering}}
    running_id::Channel{Int}
    last_finished_id::Channel{Int}
    trystart::Condition #used to communicate with the job_starter function
    update_taskref::Ref{Task} #used to communicate with the job_updater function
    update_channel::Channel{SweepJob} #channel for communicating with the job_updater function
    function SweepJobQueue()
        sjq = new(PriorityQueue(Int[],SweepJob[],Base.Order.Reverse),
            Channel{Int}(1), Channel{Int}(1), Condition())
        #a running_id of -1 in the code is taken to mean that no job is currently running
        put!(sjq.running_id, -1)
        put!(sjq.last_finished_id,-1)
        sjq.update_taskref = Ref{Task}() #initializing a pointer for a task
        sjq.update_channel = Channel(t->job_updater(sjq, t);
            ctype = SweepJob, taskref=sjq.update_taskref)
        #the job_updater function is wrapped in a Task through this Channel constructor
        @schedule job_starter(sjq) #the job_started function is wrapped in a Task here
        sjq
    end
end

"""
    job_updater(sjq::SweepJobQueue, update_channel::Channel{SweepJob})
Used when a sweep job finishes; archieves the result of the finished sweep job,
updates all job and queue metadata, asynchronously updates ICDatabase, and notifies
the job_starter task to run through sjq's trystart Condition object. This function
continuously runs continuously without stopping once called. In its current
implementation, this function is executed through a Task when a `SweepJobQueue`
object is initialized; this allows the function to be stopped and recontinued
asynchronously as is appropriate.

The function first waits until the update_channel is populated with a job. Once
a job arrives, the function takes the job from the channel, and given that it's status is
"Done" or "Aborted", it executes the items described above
"""
function job_updater(sjq::SweepJobQueue, update_channel::Channel{SweepJob})
    while true
        sj = take!(update_channel)
        st = status(sj)
        if st == Done || st == Aborted
            @async begin
                update_job_in_db(sj, jobstop=now(), jobstatus=Int(st)) ||
                    error("failed to update job ", sj.job_id, ".")
            end

            # Set to priority lower than can be specified by the user
            dequeue!(sjq.q, sj.job_id)
            sj.priority = NEVER
            enqueue!(sjq.q, sj.job_id, sj)

            # Flag that nothing is running by changing running_id to -1
            # (if statement in case we aborted a job that wasn't running)
            rid = fetch(sjq.running_id)
            if sj.job_id == rid
                take!(sjq.running_id)
                put!(sjq.running_id, -1)
                take!(sjq.last_finished_id)
                put!(sjq.last_finished_id,sj.job_id)
                @async archive_result(sj) #save whatever was measured regardless if job was done or aborted
            end
            notify(sjq.trystart)
        end
    end
end

"""
    job_starter(sjq::SweepJobQueue)
Used when starting a new sweep job. The function first obtains the highest priority
job in sjq; and given that a job is not running, it's status is "Waiting",
and if the prioritized job is runnable (the priority may be "never"), then the
job is started. The function updates all job and queue metadata and asynchronously
updates ICDatabase. This function continuously runs continuously without stopping
once called. In its current implementation, this function is executed through a
Task when a `SweepJobQueue` object is initialized; this allows the function to
be stopped and recontinued asynchronously as is appropriate.

The last thing the function does is change the job status to "Running". When a
job is scheduled with the sweep function, the sweep function waits for the status
of the job to be changed from "Waiting" to start sourcing the instruments and
performing measurements
"""
function job_starter(sjq::SweepJobQueue)
    while true
        wait(sjq.trystart)
        if !isempty(sjq.q)  # maybe unnecessary to even check
            k,sjtop = peek(sjq.q)
            sttop = status(sjtop)

            # job is waiting, nothing is running, and job is runnable
            rid = fetch(sjq.running_id)
            if sttop == Waiting && rid == -1 && sjtop.priority > NEVER
                sjtop.whenstart = now()
                @async begin
                    update_job_in_db(sjtop, jobstart=sjtop.whenstart,
                    jobstatus=Int(Running)) ||
                        error("failed to update job $(sjtop.job_id).")
                end
                take!(sjq.running_id)
                put!(sjq.running_id, k)
                take!(sjtop.status)
                put!(sjtop.status, Running)
            end
        end
    end
end

# TODO: default username and server mechanism
function new_job_in_db(;username="default")::Tuple{UInt, DateTime}
    request = ICCommon.NewJobRequest(username=username, dataserver="local_data")
    io = IOBuffer()
    serialize(io, request)
    ZMQ.send(dbsocket(), ZMQ.Message(io))
    # Note that it is totally possible a task switch can happen here!
    msg = ZMQ.recv(dbsocket())
    out = convert(IOStream, msg)
    seekstart(out)
    job_id, jobsubmit = deserialize(out)
end

function update_job_in_db(sw; kwargs...)::Bool
    request = ICCommon.UpdateJobRequest(sw.job_id; kwargs...)
    io = IOBuffer()
    serialize(io, request)
    ZMQ.send(qsocket(), ZMQ.Message(io))
    # Note that it is totally possible a task switch can happen here!
    msg = ZMQ.recv(qsocket())
    out = convert(IOStream, msg)
    seekstart(out)
    deserialize(out)
end

# Base method extensions for SweepJobQueue
getindex(x::SweepJobQueue, k) = x.q[k]
enqueue!(x::SweepJobQueue, k, v) = enqueue!(x.q, k, v)
dequeue!(x::SweepJobQueue, k) = dequeue!(x.q, k)
dequeue!(x::SweepJobQueue) = dequeue!(x.q)
peek(x::SweepJobQueue) = peek(x.q)
length(x::SweepJobQueue) = length(x.q)

#besides adding a job to the queue, the overloaded push! method also notifies the
#trystart condition, which allows the job_starter task to start a new job if
# the highest priority job in the queue has status "Waiting"
function push!(sjq::SweepJobQueue, sj::SweepJob)
    enqueue!(sjq.q, sj.job_id, sj)
    notify(sjq.trystart)
end

function show(io::IO, x::SweepJobQueue)
    if length(x) == 0
        println(io, "No jobs in queue.")
    else
        rid = fetch(x.running_id)
        if rid != -1
            println("Running job")
            show(io, x[rid])
            println(io)
        end
        println(io, "Ten highest priority jobs")
        println(io, "ID   Progress   Priority    Submitted")

        jobs = SweepJob[]
        i = 10
        while length(x) > 0 && i > 0
            k,sj = peek(x)
            push!(jobs, sj)
            dequeue!(x,k)
            i -= 1
        end
        for sj in jobs
            show(io, Pair(sj.job_id, sj))
            enqueue!(x, sj.job_id, sj)
        end
    end
end

"""
    jobs()
Returns the default `SweepJobQueue` object, initialized when the InstrumentControl
module is imported/used. All jobs are scheduled in this object. Typically you call
this to see what jobs are waiting, aborted, or finished, and what job is running.
"""
jobs() = sweepjobqueue[]

"""
    jobs(job_id)
Return the job associated with `job_id` scheduled in the default sweep job queue
object.
"""
jobs(job_id) = jobs()[job_id]

"""
    result(i::Integer)
Returns a result array by job id scheduled in the default sweep job queue object.
"""
result(i::Integer) = result(jobs(i))

"""
    result()
Returns the result array from the last finished or aborted job scheduled in the
default sweep job queue object.
"""
function result()
    sjq = sweepjobqueue[]
    last_finished_id=fetch(sjq.last_finished_id)
    last_finished_id == -1 &&
        error("no jobs have run yet; no results to return.")
    result(last_finished_id)
end

"""
    abort!(x::SweepJob)
Abort a sweep job. Practically, the status of the job is changed to "Aborted",
and the job is put into the update_channel of the default `SweepJobQueue` object.
This automatically leads to: update of job metadata in the `SweepJob` object
as well as in the ICDatabase, update of queue metadata, archieving of the job's
result array, and start of the highest priority job in the default sweep job queue.
Thus, aborting a job is guaranteed to bail out of the sweep in such a way that the
data that has been measured for most recent sourcing of a stimulus, i.e. at the very
start of a for loop in [`InstrumentControl._sweep!`](@ref), is archieved. You can
also abort a sweep before it even begins.

Presently this function does not interrupt [`measure`](@ref), so if a single
measurement takes a long time then the sweep is only aborted after that finishes.
"""
function abort!(x::SweepJob)
    isready(x.status) || error("status unavailable.")
    sjq = sweepjobqueue[]
    oldstat = take!(x.status)
    if oldstat == Waiting || oldstat == Running
        put!(x.status, Aborted)
        put!(sjq.update_channel, x)
    else
        put!(x.status, oldstat)
        if oldstat == Done
            error("job already done.")
        else
            error("job already aborted.")
        end
    end
    x
end

"""
    abort!()
Abort the currently running job (if any). If no job is running, the method does
not throw an error.
"""
function abort!()
    sjq = sweepjobqueue[]
    job_id = fetch(sjq.running_id)
    if job_id > 0
        abort!(sjq[job_id])
    end
end

"""
    prune!(q::SweepJobQueue)
Prunes a [`SweepJobQueue`](@ref) of all [`InstrumentControl.SweepJob`](@ref)s
with a status of `Done` or `Aborted`. This will have the side effect of releasing
old sweep results if there remain no references to them in julia, however they
should still be saved to disk and can be recovered later.
"""
function prune!(q::SweepJobQueue)
    for i in 1:length(q.q)
        s = q[i]
        st = status(s)
        if st == Done || st == Aborted
            dequeue!(q,i)
        end
    end
end

"""
    sweep{N}(dep::Response, indep::Vararg{Tuple{Stimulus, AbstractVector}, N};
        priority = NORMAL)
Measures a response as a function of an arbitrary number of stimuli, and returns
a handle to the sweep job. This can be used to access the results while the
sweep is being measured.

This function is responsible for 1) initialzing sockets for communication with the
ICdatabase, 2)initializing an appropriate array to hold the reults of the sweep,
3) preparing a [`InstrumentControl.SweepJob`](@ref) object with an appropriate job_id
obtained from the database, 4) adding the job to the default `SweepJobQueue` object
(defined when the InstrumentControl module is used/imported), and 5) launching an
asynchronous sweep job. The actual sweeping, i.e., the actual `source` and `measure`
loops to measure data are in a private function [`InstrumentControl._sweep!`](@ref).

The `priority` keyword may be `LOW`, `NORMAL`, or `HIGH`, or any
integer greater than or equal to zero.

If [`InstrumentControl._sweep!`](@ref) is not defined yet, this function will
also define the method in order to ito be used to schedule a sweep
"""
function sweep(dep::Response, indep::Vararg{Tuple{Stimulus, AbstractVector}, N};
    priority = NORMAL, username=confd["username"],
    notifications=confd["notifications"]) where {N}

    # Initialize sockets so they are ready to use (maybe unnecessary)
    plotsocket()
    dbsocket()
    qsocket()

    #Check if measure function has been appropriately defined
    Ts = Base.return_types(measure, (typeof(dep),))
    length(Ts) == 0 && error(string("measure(::", typeof(dep), ") appears to have no ",
        "return types. Did you define this method?"))
    length(Ts) > 1 && error(string("measure(::", typeof(dep), ") has multiple return ",
        "types somehow."))
    T = Ts[1] #the return type of the measure function, which should be an array with some dimension
    !isleaftype(T) && error(string("measure(::", typeof(dep), ") must return a leaf type. ",
        "Is this method type-stable?"))

    # Make a new SweepJob object and assign appropriate id and metadata
    sj = SweepJob(dep, indep; priority = priority, username = username,
        notifications = notifications)
    job_id, jobsubmit = new_job_in_db(username=username) #get id from ICdatabase
    sj.job_id = job_id
    sj.whensub = jobsubmit
    sj.whenstart = jobsubmit

    D = ndims(T) #dimension of output of measure function
    sjq = sweepjobqueue[]
    !method_exists(_sweep!, (Val{D}, Val{N}, Any, Any)) && define_sweep(D,N)
    @schedule _sweep!(Val{D}(), Val{N}(), sj, sjq.update_channel)
    push!(sjq, sj) #push sweep job into queue
    info("Sweep submitted with job id: ", sj.job_id)
    sj #return the SweepJob object to provide a handle to the job
end

default_value(x) = zero(x)
default_value(::Type{T}) where {T <: AbstractFloat} = T(NaN)
default_value(::Type{Complex{T}}) where {T <: AbstractFloat} = Complex{T}(NaN)

"""
```
_sweep!(::Val{D}, ::Val{N}, sj, update_channel)
```

This is a private function which should not be called directly by the user.
It is launched asynchronously by [`sweep`](@ref). The implementation uses macros from
[Base.Cartesian](https://docs.julialang.org/en/stable/devdocs/cartesian/).
The stimuli are sourced only when they need to be, at the start of each `for` loop level.

`D` is the dimension of the output array of the measure function (if multiple
things are measured for one Response type, the array will be multi-dimensional).
`N` is the number of stimuli which the sweep sources over. sj is the handle to
the `SweepJob` object, and update_channel is a channel of the queue used for
intertask comunication.

The axis scaling of `measure(sj.sweep.dep)`, i.e., the dimensions of the output
array of the function. is presumed to be fixed, as it is only looked at once,
the first time `measure` is called.
"""
function _sweep! end

function define_sweep(D,N)
    eval(InstrumentControl, quote
        function _sweep!(::Val{$D}, ::Val{$N}, sj, update_channel)
            @respond_to_status # Wait for job to run or be aborted

            # Assign local variable names for convenience and setup progress indicator.
            indep = sj.sweep.indep
            dep = sj.sweep.dep
            it = 0; tot = reduce(*, 1, length(indep[i][2]) for i in 1:$N)

            # Source to first value for each stimulus and do first measurement
            #This is done for initialization purposes
            @nexprs $N j->source(indep[$(N+1)-j][1], indep[$(N+1)-j][2][1])
            data = measure(dep)

            # Setup a result array with the correct shape and assign first result.
            array = AxisArray( Array{eltype(data)}(
                size(data)..., (length(a) for (stim, a) in indep)...),
                axes(data)..., stimaxis.(indep)...)
            array.data[:] = default_value(eltype(data))

            sj.sweep.result = array
            inds = ((@ntuple $D t->Colon())..., (@ntuple $N t->1)...)
            array[inds...] = data
            it += 1; take!(sj.progress); put!(sj.progress, it/tot) # Update progress.

            # Setup a plot and send our first result
            # io = IOBuffer()
            # serialize(io, ICCommon.PlotSetup(Array{eltype(data)}, size(array)))
            # produce(io)
            # io = IOBuffer()
            # serialize(io, ICCommon.PlotPoint(inds, data))
            # produce(io)

            (@ntuple $N t) = (@ntuple $N x->true)
            t_body = true
            #below, @respond_to_status is in the pre-expression of each loop,
            #if sweep is aborted, this macro returns, and ends the _sweep! function call
            @nloops $N i k->indices(array,k+$D) j->(@respond_to_status;
                @skipfirst t_j source(indep[j][1], indep[j][2][i_j])) begin

                if t_body == true
                    t_body = false
                else
                    data = measure(dep)
                    (@dnref $D $N array i) = data

                    # update progress
                    it += 1; take!(sj.progress); put!(sj.progress, it/tot)

                    # send forth results
                    # io = IOBuffer()
                    # serialize(io, ICCommon.PlotPoint((@dntuple $D $N i), data))
                    # produce(io)
                end
            end
            take!(sj.status); put!(sj.status, Done)
            put!(update_channel, sj)
        end
    end)
end

"""
```
@respond_to_status
```
Respond to status changes during a sweep. This is the entry point for sweeps to
be paused or aborted. When a sweep is scheduled, this macro has to end before
the sweep actually starts sourcing the instruments and performing measurements
through the [`InstrumentControl._sweep!`](@ref) function. The macro only ends
when the status of the job changes from "Waiting" to something else.

If the status is changed to "Aborted", the macro executes "return". In practice,
since this macro is called by the [`InstrumentControl._sweep!`](@ref) function,
this causes the [`InstrumentControl._sweep!`](@ref) function to abort as well,
thus stopping the sweep.

Not meant to be called by the user. It will break if
argument names of [`InstrumentControl._sweep!`](@ref) are modified.
"""
macro respond_to_status()
    esc(quote
        while status(sj) == Waiting
            sleep(0.1)
        end

        if status(sj) == Aborted
            return
        end
    end)
end

# AxisArrays patchwork
# Needed for when `measure` returns a scalar.
axisname(ax::Axis) = typeof(ax).parameters[1]
axes(::Number) = ()
stimaxis(sv) = Axis{axisname(sv[1])}(sv[2])

"""
    @dnref(D, N, A, sym)
This is a lot like `@nref` in `Base.Cartesian`. See the Julia documentation;
the only difference here is that we are going to have the first `D` indices
be `:` (which are constructed programmatically by `Colon()`).
"""
macro dnref(D, N, A, sym)
    _dnref(D, N, A, sym)
end

function _dnref(D::Int, N::Int, A, ex)
    vars = [ inlineanonymous(ex,i) for i = 1:N ]
    Expr(:escape, Expr(:ref, A, [Colon() for i = 1:D]..., vars...))
end

"""
    @dntuple(D, N, A, sym)
This is a lot like `@ntuple` in `Base.Cartesian`. See the Julia documentation;
the only difference here is that we are going to have the first `D` elements
be `:` (which may be constructed programmatically by `Colon()`).
"""
macro dntuple(D, N, ex)
    _dntuple(D, N, ex)
end

# This is a lot like @ntuple in Base.Cartesian, except we are going to have the
# first D indices be Colon().
function _dntuple(D::Int, N::Int, ex)
    vars = [ inlineanonymous(ex,i) for i = 1:N ]
    Expr(:escape, Expr(:tuple, [Colon() for i = 1:D]..., vars...))
end

"""
    @skipfirst(t, ex)
Place `ex` in a code block such that `ex` is only after the first time this code
block is encountered.

`t` is a symbol bound to `true`, which is the flag for if the code block should
be skipped or not. This macro sets `t` to `false` if it is `true` or otherwise
evaluates `ex`.
"""
macro skipfirst(t, ex)
    esc(quote
        if $t == true
            $t = false
        else
            $ex
        end
    end)
end<|MERGE_RESOLUTION|>--- conflicted
+++ resolved
@@ -15,11 +15,7 @@
 
 """
 ```
-<<<<<<< HEAD
-struct Sweep
-=======
 mutable struct Sweep
->>>>>>> d283ff5e
     dep::Response
     indep::Tuple{Tuple{Stimulus, AbstractVector}}
     result::AxisArray
@@ -93,7 +89,6 @@
 - `NORMAL == 5`
 - `LOW == 0`
 
-<<<<<<< HEAD
 `job_id` is used as the reference to the sweep job in the ICdatabase, and in the
 jobs queue. When a new sweep is requested, and the corresponding `SweepJob`` object
 is made, an appropriate job_id is requested from the ICdatabase and is automatically
@@ -115,13 +110,6 @@
 submitted the sweep job. If `notifications` is true, status updates are sent out
 if possible. These metadata are logged in the database set up by ICDataServer with
 which InstrumentControl interacts with
-=======
-`status` and `progress` are channels for intertask communication about the
-status and progress of the sweep. `whensub` is when the `Sweep` was created,
-`whenstart` is when the `Sweep` was initially run. `username` is who submitted
-the sweep job. If `notifications` is true, status updates are sent out if
-possible.
->>>>>>> d283ff5e
 """
 mutable struct SweepJob
     sweep::Sweep
@@ -265,7 +253,6 @@
 end
 
 """
-<<<<<<< HEAD
     type SweepJobQueue ... end
 A queue responsible for prioritizing sweeps and executing them accordingly. The
 queue holds `SweepJob` objects, and "indexes" them according to their job number.
@@ -302,30 +289,6 @@
 mutable struct SweepJobQueue
     #PriorityQueue is essentially a glorified dictionary with built-in functionality
     #for sorting of keys
-=======
-    mutable struct SweepJobQueue ... end
-A queue responsible for prioritizing sweeps and executing them accordingly.
-
-When a `SweepJobQueue` is created, two tasks are initialized. One task manages job updates,
-the other task is responsible for starting jobs.
-
-When the job starter task is notified with the `trystart::Condition` object, it will look
-at one of the jobs with highest priority, get its status, and then check the sweep job queue
-to see if a job is running. If a job is not running, and if the prioritized job is waiting,
-and if the prioritized job is runnable (the priority may be "never"), then the job is started.
-The database is updated asynchronously to reflect the new job. The job starter task will
-receive notifications from the job updater task, or when a new job is pushed to the sweep
-job queue.
-
-The job updater task tries to take a `SweepJob` from an unbuffered `Channel`. This blocks
-until a job is put into the channel. Once a job arrives, provided the job has finished
-or has been aborted, the database is asynchronously updated, the job is marked as no longer
-running, the sweep is asynchronously saved to disk, and finally the job starter task is
-notified. The job updater task loops around and waits for another job to arrive at its
-channel.
-"""
-mutable struct SweepJobQueue
->>>>>>> d283ff5e
     q::PriorityQueue{Int,SweepJob,
         Base.Order.ReverseOrdering{Base.Order.ForwardOrdering}}
     running_id::Channel{Int}
